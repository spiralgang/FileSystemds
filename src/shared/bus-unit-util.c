/***
  This file is part of systemd.

  Copyright 2016 Lennart Poettering

  systemd is free software; you can redistribute it and/or modify it
  under the terms of the GNU Lesser General Public License as published by
  the Free Software Foundation; either version 2.1 of the License, or
  (at your option) any later version.

  systemd is distributed in the hope that it will be useful, but
  WITHOUT ANY WARRANTY; without even the implied warranty of
  MERCHANTABILITY or FITNESS FOR A PARTICULAR PURPOSE. See the GNU
  Lesser General Public License for more details.

  You should have received a copy of the GNU Lesser General Public License
  along with systemd; If not, see <http://www.gnu.org/licenses/>.
***/

#include "alloc-util.h"
#include "bus-internal.h"
#include "bus-unit-util.h"
#include "bus-util.h"
#include "cgroup-util.h"
#include "env-util.h"
#include "escape.h"
#include "hashmap.h"
#include "list.h"
#include "locale-util.h"
#include "mount-util.h"
#include "nsflags.h"
#include "parse-util.h"
#include "path-util.h"
#include "process-util.h"
#include "rlimit-util.h"
#include "signal-util.h"
#include "string-util.h"
#include "syslog-util.h"
#include "terminal-util.h"
#include "utf8.h"
#include "util.h"

int bus_parse_unit_info(sd_bus_message *message, UnitInfo *u) {
        assert(message);
        assert(u);

        u->machine = NULL;

        return sd_bus_message_read(
                        message,
                        "(ssssssouso)",
                        &u->id,
                        &u->description,
                        &u->load_state,
                        &u->active_state,
                        &u->sub_state,
                        &u->following,
                        &u->unit_path,
                        &u->job_id,
                        &u->job_type,
                        &u->job_path);
}

int bus_append_unit_property_assignment(sd_bus_message *m, const char *assignment) {
        const char *eq, *field;
        UnitDependency dep;
        int r, rl;

        assert(m);
        assert(assignment);

        eq = strchr(assignment, '=');
        if (!eq) {
                log_error("Not an assignment: %s", assignment);
                return -EINVAL;
        }

        r = sd_bus_message_open_container(m, SD_BUS_TYPE_STRUCT, "sv");
        if (r < 0)
                return bus_log_create_error(r);

        field = strndupa(assignment, eq - assignment);
        eq++;

        if (streq(field, "CPUQuota")) {

                if (isempty(eq))
                        r = sd_bus_message_append(m, "sv", "CPUQuotaPerSecUSec", "t", USEC_INFINITY);
                else {
                        r = parse_percent_unbounded(eq);
                        if (r <= 0) {
                                log_error_errno(r, "CPU quota '%s' invalid.", eq);
                                return -EINVAL;
                        }

                        r = sd_bus_message_append(m, "sv", "CPUQuotaPerSecUSec", "t", (usec_t) r * USEC_PER_SEC / 100U);
                }

                goto finish;

        } else if (streq(field, "EnvironmentFile")) {

                r = sd_bus_message_append(m, "sv", "EnvironmentFiles", "a(sb)", 1,
                                          eq[0] == '-' ? eq + 1 : eq,
                                          eq[0] == '-');
                goto finish;

        } else if (STR_IN_SET(field, "AccuracySec", "RandomizedDelaySec", "RuntimeMaxSec")) {
                char *n;
                usec_t t;
                size_t l;

                r = parse_sec(eq, &t);
                if (r < 0)
                        return log_error_errno(r, "Failed to parse %s= parameter: %s", field, eq);

                l = strlen(field);
                n = newa(char, l + 2);
                if (!n)
                        return log_oom();

                /* Change suffix Sec → USec */
                strcpy(mempcpy(n, field, l - 3), "USec");
                r = sd_bus_message_append(m, "sv", n, "t", t);
                goto finish;

        } else if (STR_IN_SET(field, "MemoryLow", "MemoryHigh", "MemoryMax", "MemoryLimit")) {
                uint64_t bytes;

                if (isempty(eq) || streq(eq, "infinity"))
                        bytes = CGROUP_LIMIT_MAX;
                else {
                        r = parse_percent(eq);
                        if (r >= 0) {
                                char *n;

                                /* When this is a percentage we'll convert this into a relative value in the range
                                 * 0…UINT32_MAX and pass it in the MemoryLowScale property (and related
                                 * ones). This way the physical memory size can be determined server-side */

                                n = strjoina(field, "Scale");
                                r = sd_bus_message_append(m, "sv", n, "u", (uint32_t) (((uint64_t) UINT32_MAX * r) / 100U));
                                goto finish;

                        } else {
                                r = parse_size(eq, 1024, &bytes);
                                if (r < 0)
                                        return log_error_errno(r, "Failed to parse bytes specification %s", assignment);
                        }
                }

                r = sd_bus_message_append(m, "sv", field, "t", bytes);
                goto finish;
        } else if (streq(field, "TasksMax")) {
                uint64_t t;

                if (isempty(eq) || streq(eq, "infinity"))
                        t = (uint64_t) -1;
                else {
                        r = parse_percent(eq);
                        if (r >= 0) {
                                r = sd_bus_message_append(m, "sv", "TasksMaxScale", "u", (uint32_t) (((uint64_t) UINT32_MAX * r) / 100U));
                                goto finish;
                        } else {
                                r = safe_atou64(eq, &t);
                                if (r < 0)
                                        return log_error_errno(r, "Failed to parse maximum tasks specification %s", assignment);
                        }

                }

                r = sd_bus_message_append(m, "sv", "TasksMax", "t", t);
                goto finish;
        }

        r = sd_bus_message_append_basic(m, SD_BUS_TYPE_STRING, field);
        if (r < 0)
                return bus_log_create_error(r);

        rl = rlimit_from_string(field);
        if (rl >= 0) {
                const char *sn;
                struct rlimit l;

                r = rlimit_parse(rl, eq, &l);
                if (r < 0)
                        return log_error_errno(r, "Failed to parse resource limit: %s", eq);

                r = sd_bus_message_append(m, "v", "t", l.rlim_max);
                if (r < 0)
                        return bus_log_create_error(r);

                r = sd_bus_message_close_container(m);
                if (r < 0)
                        return bus_log_create_error(r);

                r = sd_bus_message_open_container(m, SD_BUS_TYPE_STRUCT, "sv");
                if (r < 0)
                        return bus_log_create_error(r);

                sn = strjoina(field, "Soft");
                r = sd_bus_message_append(m, "sv", sn, "t", l.rlim_cur);

        } else if (STR_IN_SET(field,
                              "CPUAccounting", "MemoryAccounting", "IOAccounting", "BlockIOAccounting", "TasksAccounting",
                              "SendSIGHUP", "SendSIGKILL", "WakeSystem", "DefaultDependencies",
                              "IgnoreSIGPIPE", "TTYVHangup", "TTYReset", "RemainAfterExit",
                              "PrivateTmp", "PrivateDevices", "PrivateNetwork", "PrivateUsers", "NoNewPrivileges",
                              "SyslogLevelPrefix", "Delegate", "RemainAfterElapse", "MemoryDenyWriteExecute",
                              "RestrictRealtime", "DynamicUser", "RemoveIPC", "ProtectKernelTunables",
                              "ProtectKernelModules", "ProtectControlGroups", "MountAPIVFS")) {

                r = parse_boolean(eq);
                if (r < 0)
                        return log_error_errno(r, "Failed to parse boolean assignment %s.", assignment);

                r = sd_bus_message_append(m, "v", "b", r);

        } else if (STR_IN_SET(field, "CPUWeight", "StartupCPUWeight")) {
                uint64_t u;

                r = cg_weight_parse(eq, &u);
                if (r < 0) {
                        log_error("Failed to parse %s value %s.", field, eq);
                        return -EINVAL;
                }

                r = sd_bus_message_append(m, "v", "t", u);

        } else if (STR_IN_SET(field, "CPUShares", "StartupCPUShares")) {
                uint64_t u;

                r = cg_cpu_shares_parse(eq, &u);
                if (r < 0) {
                        log_error("Failed to parse %s value %s.", field, eq);
                        return -EINVAL;
                }

                r = sd_bus_message_append(m, "v", "t", u);

        } else if (STR_IN_SET(field, "IOWeight", "StartupIOWeight")) {
                uint64_t u;

                r = cg_weight_parse(eq, &u);
                if (r < 0) {
                        log_error("Failed to parse %s value %s.", field, eq);
                        return -EINVAL;
                }

                r = sd_bus_message_append(m, "v", "t", u);

        } else if (STR_IN_SET(field, "BlockIOWeight", "StartupBlockIOWeight")) {
                uint64_t u;

                r = cg_blkio_weight_parse(eq, &u);
                if (r < 0) {
                        log_error("Failed to parse %s value %s.", field, eq);
                        return -EINVAL;
                }

                r = sd_bus_message_append(m, "v", "t", u);

        } else if (STR_IN_SET(field,
                              "User", "Group", "DevicePolicy", "KillMode",
                              "UtmpIdentifier", "UtmpMode", "PAMName", "TTYPath",
                              "StandardInput", "StandardOutput", "StandardError",
                              "Description", "Slice", "Type", "WorkingDirectory",
                              "RootDirectory", "SyslogIdentifier", "ProtectSystem",
                              "ProtectHome", "SELinuxContext", "Restart", "RootImage",
                              "NotifyAccess"))
                r = sd_bus_message_append(m, "v", "s", eq);

        else if (streq(field, "SyslogLevel")) {
                int level;

                level = log_level_from_string(eq);
                if (level < 0) {
                        log_error("Failed to parse %s value %s.", field, eq);
                        return -EINVAL;
                }

                r = sd_bus_message_append(m, "v", "i", level);

        } else if (streq(field, "SyslogFacility")) {
                int facility;

                facility = log_facility_unshifted_from_string(eq);
                if (facility < 0) {
                        log_error("Failed to parse %s value %s.", field, eq);
                        return -EINVAL;
                }

                r = sd_bus_message_append(m, "v", "i", facility);

        } else if (streq(field, "DeviceAllow")) {

                if (isempty(eq))
                        r = sd_bus_message_append(m, "v", "a(ss)", 0);
                else {
                        const char *path, *rwm, *e;

                        e = strchr(eq, ' ');
                        if (e) {
                                path = strndupa(eq, e - eq);
                                rwm = e+1;
                        } else {
                                path = eq;
                                rwm = "";
                        }

                        if (!is_deviceallow_pattern(path)) {
                                log_error("%s is not a device file in /dev.", path);
                                return -EINVAL;
                        }

                        r = sd_bus_message_append(m, "v", "a(ss)", 1, path, rwm);
                }

        } else if (cgroup_io_limit_type_from_string(field) >= 0 || STR_IN_SET(field, "BlockIOReadBandwidth", "BlockIOWriteBandwidth")) {

                if (isempty(eq))
                        r = sd_bus_message_append(m, "v", "a(st)", 0);
                else {
                        const char *path, *bandwidth, *e;
                        uint64_t bytes;

                        e = strchr(eq, ' ');
                        if (e) {
                                path = strndupa(eq, e - eq);
                                bandwidth = e+1;
                        } else {
                                log_error("Failed to parse %s value %s.", field, eq);
                                return -EINVAL;
                        }

                        if (!path_startswith(path, "/dev")) {
                                log_error("%s is not a device file in /dev.", path);
                                return -EINVAL;
                        }

                        if (streq(bandwidth, "infinity")) {
                                bytes = CGROUP_LIMIT_MAX;
                        } else {
                                r = parse_size(bandwidth, 1000, &bytes);
                                if (r < 0) {
                                        log_error("Failed to parse byte value %s.", bandwidth);
                                        return -EINVAL;
                                }
                        }

                        r = sd_bus_message_append(m, "v", "a(st)", 1, path, bytes);
                }

        } else if (STR_IN_SET(field, "IODeviceWeight", "BlockIODeviceWeight")) {

                if (isempty(eq))
                        r = sd_bus_message_append(m, "v", "a(st)", 0);
                else {
                        const char *path, *weight, *e;
                        uint64_t u;

                        e = strchr(eq, ' ');
                        if (e) {
                                path = strndupa(eq, e - eq);
                                weight = e+1;
                        } else {
                                log_error("Failed to parse %s value %s.", field, eq);
                                return -EINVAL;
                        }

                        if (!path_startswith(path, "/dev")) {
                                log_error("%s is not a device file in /dev.", path);
                                return -EINVAL;
                        }

                        r = safe_atou64(weight, &u);
                        if (r < 0) {
                                log_error("Failed to parse %s value %s.", field, weight);
                                return -EINVAL;
                        }
                        r = sd_bus_message_append(m, "v", "a(st)", 1, path, u);
                }

        } else if (streq(field, "Nice")) {
                int n;

                r = parse_nice(eq, &n);
                if (r < 0)
                        return log_error_errno(r, "Failed to parse nice value: %s", eq);

                r = sd_bus_message_append(m, "v", "i", (int32_t) n);

<<<<<<< HEAD
        } else if (streq(field, "FileDescriptorStoreMax")) {
                unsigned u;

                r = safe_atou(eq, &u);
                if (r < 0)
                        return log_error_errno(r, "Failed to parse file descriptor store limit: %s", eq);

                r = sd_bus_message_append(m, "v", "u", (uint32_t) u);
=======
        } else if (streq(field, "IOSchedulingClass")) {
                int c;

                c = ioprio_class_from_string(eq);
                if (c < 0)
                        return log_error_errno(r, "Failed to parse IO scheduling class: %s", eq);

                r = sd_bus_message_append(m, "v", "i", (int32_t) c);

        } else if (streq(field, "IOSchedulingPriority")) {
                int q;

                r = ioprio_parse_priority(eq, &q);
                if (r < 0)
                        return log_error_errno(r, "Failed to parse IO scheduling priority: %s", eq);

                r = sd_bus_message_append(m, "v", "i", (int32_t) q);
>>>>>>> 8d1dd6ab

        } else if (STR_IN_SET(field, "Environment", "PassEnvironment")) {
                const char *p;

                r = sd_bus_message_open_container(m, 'v', "as");
                if (r < 0)
                        return bus_log_create_error(r);

                r = sd_bus_message_open_container(m, 'a', "s");
                if (r < 0)
                        return bus_log_create_error(r);

                for (p = eq;;) {
                        _cleanup_free_ char *word = NULL;

                        r = extract_first_word(&p, &word, NULL, EXTRACT_QUOTES|EXTRACT_CUNESCAPE);
                        if (r < 0) {
                                log_error("Failed to parse Environment value %s", eq);
                                return -EINVAL;
                        }
                        if (r == 0)
                                break;

                        if (streq(field, "Environment")) {
                                if (!env_assignment_is_valid(word)) {
                                        log_error("Invalid environment assignment: %s", word);
                                        return -EINVAL;
                                }
                        } else {  /* PassEnvironment */
                                if (!env_name_is_valid(word)) {
                                        log_error("Invalid environment variable name: %s", word);
                                        return -EINVAL;
                                }
                        }

                        r = sd_bus_message_append_basic(m, 's', word);
                        if (r < 0)
                                return bus_log_create_error(r);
                }

                r = sd_bus_message_close_container(m);
                if (r < 0)
                        return bus_log_create_error(r);

                r = sd_bus_message_close_container(m);

        } else if (streq(field, "KillSignal")) {
                int sig;

                sig = signal_from_string_try_harder(eq);
                if (sig < 0) {
                        log_error("Failed to parse %s value %s.", field, eq);
                        return -EINVAL;
                }

                r = sd_bus_message_append(m, "v", "i", sig);

        } else if (streq(field, "TimerSlackNSec")) {
                nsec_t n;

                r = parse_nsec(eq, &n);
                if (r < 0) {
                        log_error("Failed to parse %s value %s", field, eq);
                        return -EINVAL;
                }

                r = sd_bus_message_append(m, "v", "t", n);
        } else if (streq(field, "OOMScoreAdjust")) {
                int oa;

                r = safe_atoi(eq, &oa);
                if (r < 0) {
                        log_error("Failed to parse %s value %s", field, eq);
                        return -EINVAL;
                }

                if (!oom_score_adjust_is_valid(oa)) {
                        log_error("OOM score adjust value out of range");
                        return -EINVAL;
                }

                r = sd_bus_message_append(m, "v", "i", oa);
        } else if (STR_IN_SET(field, "ReadWriteDirectories", "ReadOnlyDirectories", "InaccessibleDirectories",
                              "ReadWritePaths", "ReadOnlyPaths", "InaccessiblePaths")) {
                const char *p;

                r = sd_bus_message_open_container(m, 'v', "as");
                if (r < 0)
                        return bus_log_create_error(r);

                r = sd_bus_message_open_container(m, 'a', "s");
                if (r < 0)
                        return bus_log_create_error(r);

                for (p = eq;;) {
                        _cleanup_free_ char *word = NULL;
                        size_t offset;

                        r = extract_first_word(&p, &word, NULL, EXTRACT_QUOTES);
                        if (r < 0) {
                                log_error("Failed to parse %s value %s", field, eq);
                                return -EINVAL;
                        }
                        if (r == 0)
                                break;

                        if (!utf8_is_valid(word)) {
                                log_error("Failed to parse %s value %s", field, eq);
                                return -EINVAL;
                        }

                        offset = word[0] == '-';
                        offset += word[offset] == '+';

                        if (!path_is_absolute(word + offset)) {
                                log_error("Failed to parse %s value %s", field, eq);
                                return -EINVAL;
                        }

                        path_kill_slashes(word + offset);

                        r = sd_bus_message_append_basic(m, 's', word);
                        if (r < 0)
                                return bus_log_create_error(r);
                }

                r = sd_bus_message_close_container(m);
                if (r < 0)
                        return bus_log_create_error(r);

                r = sd_bus_message_close_container(m);

        } else if (streq(field, "RuntimeDirectory")) {
                const char *p;

                r = sd_bus_message_open_container(m, 'v', "as");
                if (r < 0)
                        return bus_log_create_error(r);

                r = sd_bus_message_open_container(m, 'a', "s");
                if (r < 0)
                        return bus_log_create_error(r);

                for (p = eq;;) {
                        _cleanup_free_ char *word = NULL;

                        r = extract_first_word(&p, &word, NULL, EXTRACT_QUOTES);
                        if (r < 0)
                                return log_error_errno(r, "Failed to parse %s value %s", field, eq);

                        if (r == 0)
                                break;

                        r = sd_bus_message_append_basic(m, 's', word);
                        if (r < 0)
                                return bus_log_create_error(r);
                }

                r = sd_bus_message_close_container(m);
                if (r < 0)
                        return bus_log_create_error(r);

                r = sd_bus_message_close_container(m);

        } else if (streq(field, "RestrictNamespaces")) {
                bool invert = false;
                unsigned long flags = 0;

                if (eq[0] == '~') {
                        invert = true;
                        eq++;
                }

                r = parse_boolean(eq);
                if (r > 0)
                        flags = 0;
                else if (r == 0)
                        flags = NAMESPACE_FLAGS_ALL;
                else {
                        r = namespace_flag_from_string_many(eq, &flags);
                        if (r < 0)
                                return log_error_errno(r, "Failed to parse %s value %s.", field, eq);
                }

                if (invert)
                        flags = (~flags) & NAMESPACE_FLAGS_ALL;

                r = sd_bus_message_append(m, "v", "t", (uint64_t) flags);
        } else if ((dep = unit_dependency_from_string(field)) >= 0)
                r = sd_bus_message_append(m, "v", "as", 1, eq);
        else if (streq(field, "MountFlags")) {
                unsigned long f;

                r = mount_propagation_flags_from_string(eq, &f);
                if (r < 0)
                        return log_error_errno(r, "Failed to parse mount propagation flags: %s", eq);

                r = sd_bus_message_append(m, "v", "t", (uint64_t) f);
        } else if (STR_IN_SET(field, "BindPaths", "BindReadOnlyPaths")) {
                const char *p = eq;

                r = sd_bus_message_open_container(m, 'v', "a(ssbt)");
                if (r < 0)
                        return r;

                r = sd_bus_message_open_container(m, 'a', "(ssbt)");
                if (r < 0)
                        return r;

                for (;;) {
                        _cleanup_free_ char *source = NULL, *destination = NULL;
                        char *s = NULL, *d = NULL;
                        bool ignore_enoent = false;
                        uint64_t flags = MS_REC;

                        r = extract_first_word(&p, &source, ":" WHITESPACE, EXTRACT_QUOTES|EXTRACT_DONT_COALESCE_SEPARATORS);
                        if (r < 0)
                                return log_error_errno(r, "Failed to parse argument: %m");
                        if (r == 0)
                                break;

                        s = source;
                        if (s[0] == '-') {
                                ignore_enoent = true;
                                s++;
                        }

                        if (p && p[-1] == ':') {
                                r = extract_first_word(&p, &destination, ":" WHITESPACE, EXTRACT_QUOTES|EXTRACT_DONT_COALESCE_SEPARATORS);
                                if (r < 0)
                                        return log_error_errno(r, "Failed to parse argument: %m");
                                if (r == 0) {
                                        log_error("Missing argument after ':': %s", eq);
                                        return -EINVAL;
                                }

                                d = destination;

                                if (p && p[-1] == ':') {
                                        _cleanup_free_ char *options = NULL;

                                        r = extract_first_word(&p, &options, NULL, EXTRACT_QUOTES);
                                        if (r < 0)
                                                return log_error_errno(r, "Failed to parse argument: %m");

                                        if (isempty(options) || streq(options, "rbind"))
                                                flags = MS_REC;
                                        else if (streq(options, "norbind"))
                                                flags = 0;
                                        else {
                                                log_error("Unknown options: %s", eq);
                                                return -EINVAL;
                                        }
                                }
                        } else
                                d = s;


                        r = sd_bus_message_append(m, "(ssbt)", s, d, ignore_enoent, flags);
                        if (r < 0)
                                return r;
                }

                r = sd_bus_message_close_container(m);
                if (r < 0)
                        return r;

                r = sd_bus_message_close_container(m);
        } else {
                log_error("Unknown assignment %s.", assignment);
                return -EINVAL;
        }

finish:
        if (r < 0)
                return bus_log_create_error(r);

        r = sd_bus_message_close_container(m);
        if (r < 0)
                return bus_log_create_error(r);

        return 0;
}

int bus_append_unit_property_assignment_many(sd_bus_message *m, char **l) {
        char **i;
        int r;

        assert(m);

        STRV_FOREACH(i, l) {
                r = bus_append_unit_property_assignment(m, *i);
                if (r < 0)
                        return r;
        }

        return 0;
}

typedef struct BusWaitForJobs {
        sd_bus *bus;
        Set *jobs;

        char *name;
        char *result;

        sd_bus_slot *slot_job_removed;
        sd_bus_slot *slot_disconnected;
} BusWaitForJobs;

static int match_disconnected(sd_bus_message *m, void *userdata, sd_bus_error *error) {
        assert(m);

        log_error("Warning! D-Bus connection terminated.");
        sd_bus_close(sd_bus_message_get_bus(m));

        return 0;
}

static int match_job_removed(sd_bus_message *m, void *userdata, sd_bus_error *error) {
        const char *path, *unit, *result;
        BusWaitForJobs *d = userdata;
        uint32_t id;
        char *found;
        int r;

        assert(m);
        assert(d);

        r = sd_bus_message_read(m, "uoss", &id, &path, &unit, &result);
        if (r < 0) {
                bus_log_parse_error(r);
                return 0;
        }

        found = set_remove(d->jobs, (char*) path);
        if (!found)
                return 0;

        free(found);

        if (!isempty(result))
                d->result = strdup(result);

        if (!isempty(unit))
                d->name = strdup(unit);

        return 0;
}

void bus_wait_for_jobs_free(BusWaitForJobs *d) {
        if (!d)
                return;

        set_free_free(d->jobs);

        sd_bus_slot_unref(d->slot_disconnected);
        sd_bus_slot_unref(d->slot_job_removed);

        sd_bus_unref(d->bus);

        free(d->name);
        free(d->result);

        free(d);
}

int bus_wait_for_jobs_new(sd_bus *bus, BusWaitForJobs **ret) {
        _cleanup_(bus_wait_for_jobs_freep) BusWaitForJobs *d = NULL;
        int r;

        assert(bus);
        assert(ret);

        d = new0(BusWaitForJobs, 1);
        if (!d)
                return -ENOMEM;

        d->bus = sd_bus_ref(bus);

        /* When we are a bus client we match by sender. Direct
         * connections OTOH have no initialized sender field, and
         * hence we ignore the sender then */
        r = sd_bus_add_match(
                        bus,
                        &d->slot_job_removed,
                        bus->bus_client ?
                        "type='signal',"
                        "sender='org.freedesktop.systemd1',"
                        "interface='org.freedesktop.systemd1.Manager',"
                        "member='JobRemoved',"
                        "path='/org/freedesktop/systemd1'" :
                        "type='signal',"
                        "interface='org.freedesktop.systemd1.Manager',"
                        "member='JobRemoved',"
                        "path='/org/freedesktop/systemd1'",
                        match_job_removed, d);
        if (r < 0)
                return r;

        r = sd_bus_add_match(
                        bus,
                        &d->slot_disconnected,
                        "type='signal',"
                        "sender='org.freedesktop.DBus.Local',"
                        "interface='org.freedesktop.DBus.Local',"
                        "member='Disconnected'",
                        match_disconnected, d);
        if (r < 0)
                return r;

        *ret = d;
        d = NULL;

        return 0;
}

static int bus_process_wait(sd_bus *bus) {
        int r;

        for (;;) {
                r = sd_bus_process(bus, NULL);
                if (r < 0)
                        return r;
                if (r > 0)
                        return 0;

                r = sd_bus_wait(bus, (uint64_t) -1);
                if (r < 0)
                        return r;
        }
}

static int bus_job_get_service_result(BusWaitForJobs *d, char **result) {
        _cleanup_free_ char *dbus_path = NULL;

        assert(d);
        assert(d->name);
        assert(result);

        dbus_path = unit_dbus_path_from_name(d->name);
        if (!dbus_path)
                return -ENOMEM;

        return sd_bus_get_property_string(d->bus,
                                          "org.freedesktop.systemd1",
                                          dbus_path,
                                          "org.freedesktop.systemd1.Service",
                                          "Result",
                                          NULL,
                                          result);
}

static const struct {
        const char *result, *explanation;
} explanations [] = {
        { "resources",   "of unavailable resources or another system error" },
        { "protocol",    "the service did not take the steps required by its unit configuration" },
        { "timeout",     "a timeout was exceeded" },
        { "exit-code",   "the control process exited with error code" },
        { "signal",      "a fatal signal was delivered to the control process" },
        { "core-dump",   "a fatal signal was delivered causing the control process to dump core" },
        { "watchdog",    "the service failed to send watchdog ping" },
        { "start-limit", "start of the service was attempted too often" }
};

static void log_job_error_with_service_result(const char* service, const char *result, const char* const* extra_args) {
        _cleanup_free_ char *service_shell_quoted = NULL;
        const char *systemctl = "systemctl", *journalctl = "journalctl";

        assert(service);

        service_shell_quoted = shell_maybe_quote(service, ESCAPE_BACKSLASH);

        if (extra_args) {
                _cleanup_free_ char *t;

                t = strv_join((char**) extra_args, " ");
                systemctl = strjoina("systemctl ", t ? : "<args>");
                journalctl = strjoina("journalctl ", t ? : "<args>");
        }

        if (!isempty(result)) {
                unsigned i;

                for (i = 0; i < ELEMENTSOF(explanations); ++i)
                        if (streq(result, explanations[i].result))
                                break;

                if (i < ELEMENTSOF(explanations)) {
                        log_error("Job for %s failed because %s.\n"
                                  "See \"%s status %s\" and \"%s -xe\" for details.\n",
                                  service,
                                  explanations[i].explanation,
                                  systemctl,
                                  service_shell_quoted ?: "<service>",
                                  journalctl);
                        goto finish;
                }
        }

        log_error("Job for %s failed.\n"
                  "See \"%s status %s\" and \"%s -xe\" for details.\n",
                  service,
                  systemctl,
                  service_shell_quoted ?: "<service>",
                  journalctl);

finish:
        /* For some results maybe additional explanation is required */
        if (streq_ptr(result, "start-limit"))
                log_info("To force a start use \"%1$s reset-failed %2$s\"\n"
                         "followed by \"%1$s start %2$s\" again.",
                         systemctl,
                         service_shell_quoted ?: "<service>");
}

static int check_wait_response(BusWaitForJobs *d, bool quiet, const char* const* extra_args) {
        int r = 0;

        assert(d->result);

        if (!quiet) {
                if (streq(d->result, "canceled"))
                        log_error("Job for %s canceled.", strna(d->name));
                else if (streq(d->result, "timeout"))
                        log_error("Job for %s timed out.", strna(d->name));
                else if (streq(d->result, "dependency"))
                        log_error("A dependency job for %s failed. See 'journalctl -xe' for details.", strna(d->name));
                else if (streq(d->result, "invalid"))
                        log_error("%s is not active, cannot reload.", strna(d->name));
                else if (streq(d->result, "assert"))
                        log_error("Assertion failed on job for %s.", strna(d->name));
                else if (streq(d->result, "unsupported"))
                        log_error("Operation on or unit type of %s not supported on this system.", strna(d->name));
                else if (streq(d->result, "collected"))
                        log_error("Queued job for %s was garbage collected.", strna(d->name));
                else if (!streq(d->result, "done") && !streq(d->result, "skipped")) {
                        if (d->name) {
                                int q;
                                _cleanup_free_ char *result = NULL;

                                q = bus_job_get_service_result(d, &result);
                                if (q < 0)
                                        log_debug_errno(q, "Failed to get Result property of service %s: %m", d->name);

                                log_job_error_with_service_result(d->name, result, extra_args);
                        } else
                                log_error("Job failed. See \"journalctl -xe\" for details.");
                }
        }

        if (STR_IN_SET(d->result, "canceled", "collected"))
                r = -ECANCELED;
        else if (streq(d->result, "timeout"))
                r = -ETIME;
        else if (streq(d->result, "dependency"))
                r = -EIO;
        else if (streq(d->result, "invalid"))
                r = -ENOEXEC;
        else if (streq(d->result, "assert"))
                r = -EPROTO;
        else if (streq(d->result, "unsupported"))
                r = -EOPNOTSUPP;
        else if (!streq(d->result, "done") && !streq(d->result, "skipped"))
                r = -EIO;

        return r;
}

int bus_wait_for_jobs(BusWaitForJobs *d, bool quiet, const char* const* extra_args) {
        int r = 0;

        assert(d);

        while (!set_isempty(d->jobs)) {
                int q;

                q = bus_process_wait(d->bus);
                if (q < 0)
                        return log_error_errno(q, "Failed to wait for response: %m");

                if (d->result) {
                        q = check_wait_response(d, quiet, extra_args);
                        /* Return the first error as it is most likely to be
                         * meaningful. */
                        if (q < 0 && r == 0)
                                r = q;

                        log_debug_errno(q, "Got result %s/%m for job %s", strna(d->result), strna(d->name));
                }

                d->name = mfree(d->name);
                d->result = mfree(d->result);
        }

        return r;
}

int bus_wait_for_jobs_add(BusWaitForJobs *d, const char *path) {
        int r;

        assert(d);

        r = set_ensure_allocated(&d->jobs, &string_hash_ops);
        if (r < 0)
                return r;

        return set_put_strdup(d->jobs, path);
}

int bus_wait_for_jobs_one(BusWaitForJobs *d, const char *path, bool quiet) {
        int r;

        r = bus_wait_for_jobs_add(d, path);
        if (r < 0)
                return log_oom();

        return bus_wait_for_jobs(d, quiet, NULL);
}

int bus_deserialize_and_dump_unit_file_changes(sd_bus_message *m, bool quiet, UnitFileChange **changes, unsigned *n_changes) {
        const char *type, *path, *source;
        int r;

        /* changes is dereferenced when calling unit_file_dump_changes() later,
         * so we have to make sure this is not NULL. */
        assert(changes);
        assert(n_changes);

        r = sd_bus_message_enter_container(m, SD_BUS_TYPE_ARRAY, "(sss)");
        if (r < 0)
                return bus_log_parse_error(r);

        while ((r = sd_bus_message_read(m, "(sss)", &type, &path, &source)) > 0) {
                /* We expect only "success" changes to be sent over the bus.
                   Hence, reject anything negative. */
                UnitFileChangeType ch = unit_file_change_type_from_string(type);

                if (ch < 0) {
                        log_notice("Manager reported unknown change type \"%s\" for path \"%s\", ignoring.", type, path);
                        continue;
                }

                r = unit_file_changes_add(changes, n_changes, ch, path, source);
                if (r < 0)
                        return r;
        }
        if (r < 0)
                return bus_log_parse_error(r);

        r = sd_bus_message_exit_container(m);
        if (r < 0)
                return bus_log_parse_error(r);

        unit_file_dump_changes(0, NULL, *changes, *n_changes, false);
        return 0;
}

struct CGroupInfo {
        char *cgroup_path;
        bool is_const; /* If false, cgroup_path should be free()'d */

        Hashmap *pids; /* PID → process name */
        bool done;

        struct CGroupInfo *parent;
        LIST_FIELDS(struct CGroupInfo, siblings);
        LIST_HEAD(struct CGroupInfo, children);
        size_t n_children;
};

static bool IS_ROOT(const char *p) {
        return isempty(p) || streq(p, "/");
}

static int add_cgroup(Hashmap *cgroups, const char *path, bool is_const, struct CGroupInfo **ret) {
        struct CGroupInfo *parent = NULL, *cg;
        int r;

        assert(cgroups);
        assert(ret);

        if (IS_ROOT(path))
                path = "/";

        cg = hashmap_get(cgroups, path);
        if (cg) {
                *ret = cg;
                return 0;
        }

        if (!IS_ROOT(path)) {
                const char *e, *pp;

                e = strrchr(path, '/');
                if (!e)
                        return -EINVAL;

                pp = strndupa(path, e - path);
                if (!pp)
                        return -ENOMEM;

                r = add_cgroup(cgroups, pp, false, &parent);
                if (r < 0)
                        return r;
        }

        cg = new0(struct CGroupInfo, 1);
        if (!cg)
                return -ENOMEM;

        if (is_const)
                cg->cgroup_path = (char*) path;
        else {
                cg->cgroup_path = strdup(path);
                if (!cg->cgroup_path) {
                        free(cg);
                        return -ENOMEM;
                }
        }

        cg->is_const = is_const;
        cg->parent = parent;

        r = hashmap_put(cgroups, cg->cgroup_path, cg);
        if (r < 0) {
                if (!is_const)
                        free(cg->cgroup_path);
                free(cg);
                return r;
        }

        if (parent) {
                LIST_PREPEND(siblings, parent->children, cg);
                parent->n_children++;
        }

        *ret = cg;
        return 1;
}

static int add_process(
                Hashmap *cgroups,
                const char *path,
                pid_t pid,
                const char *name) {

        struct CGroupInfo *cg;
        int r;

        assert(cgroups);
        assert(name);
        assert(pid > 0);

        r = add_cgroup(cgroups, path, true, &cg);
        if (r < 0)
                return r;

        r = hashmap_ensure_allocated(&cg->pids, &trivial_hash_ops);
        if (r < 0)
                return r;

        return hashmap_put(cg->pids, PID_TO_PTR(pid), (void*) name);
}

static void remove_cgroup(Hashmap *cgroups, struct CGroupInfo *cg) {
        assert(cgroups);
        assert(cg);

        while (cg->children)
                remove_cgroup(cgroups, cg->children);

        hashmap_remove(cgroups, cg->cgroup_path);

        if (!cg->is_const)
                free(cg->cgroup_path);

        hashmap_free(cg->pids);

        if (cg->parent)
                LIST_REMOVE(siblings, cg->parent->children, cg);

        free(cg);
}

static int cgroup_info_compare_func(const void *a, const void *b) {
        const struct CGroupInfo *x = *(const struct CGroupInfo* const*) a, *y = *(const struct CGroupInfo* const*) b;

        assert(x);
        assert(y);

        return strcmp(x->cgroup_path, y->cgroup_path);
}

static int dump_processes(
                Hashmap *cgroups,
                const char *cgroup_path,
                const char *prefix,
                unsigned n_columns,
                OutputFlags flags) {

        struct CGroupInfo *cg;
        int r;

        assert(prefix);

        if (IS_ROOT(cgroup_path))
                cgroup_path = "/";

        cg = hashmap_get(cgroups, cgroup_path);
        if (!cg)
                return 0;

        if (!hashmap_isempty(cg->pids)) {
                const char *name;
                size_t n = 0, i;
                pid_t *pids;
                void *pidp;
                Iterator j;
                int width;

                /* Order processes by their PID */
                pids = newa(pid_t, hashmap_size(cg->pids));

                HASHMAP_FOREACH_KEY(name, pidp, cg->pids, j)
                        pids[n++] = PTR_TO_PID(pidp);

                assert(n == hashmap_size(cg->pids));
                qsort_safe(pids, n, sizeof(pid_t), pid_compare_func);

                width = DECIMAL_STR_WIDTH(pids[n-1]);

                for (i = 0; i < n; i++) {
                        _cleanup_free_ char *e = NULL;
                        const char *special;
                        bool more;

                        name = hashmap_get(cg->pids, PID_TO_PTR(pids[i]));
                        assert(name);

                        if (n_columns != 0) {
                                unsigned k;

                                k = MAX(LESS_BY(n_columns, 2U + width + 1U), 20U);

                                e = ellipsize(name, k, 100);
                                if (e)
                                        name = e;
                        }

                        more = i+1 < n || cg->children;
                        special = special_glyph(more ? TREE_BRANCH : TREE_RIGHT);

                        fprintf(stdout, "%s%s%*"PID_PRI" %s\n",
                                prefix,
                                special,
                                width, pids[i],
                                name);
                }
        }

        if (cg->children) {
                struct CGroupInfo **children, *child;
                size_t n = 0, i;

                /* Order subcgroups by their name */
                children = newa(struct CGroupInfo*, cg->n_children);
                LIST_FOREACH(siblings, child, cg->children)
                        children[n++] = child;
                assert(n == cg->n_children);
                qsort_safe(children, n, sizeof(struct CGroupInfo*), cgroup_info_compare_func);

                if (n_columns != 0)
                        n_columns = MAX(LESS_BY(n_columns, 2U), 20U);

                for (i = 0; i < n; i++) {
                        _cleanup_free_ char *pp = NULL;
                        const char *name, *special;
                        bool more;

                        child = children[i];

                        name = strrchr(child->cgroup_path, '/');
                        if (!name)
                                return -EINVAL;
                        name++;

                        more = i+1 < n;
                        special = special_glyph(more ? TREE_BRANCH : TREE_RIGHT);

                        fputs(prefix, stdout);
                        fputs(special, stdout);
                        fputs(name, stdout);
                        fputc('\n', stdout);

                        special = special_glyph(more ? TREE_VERTICAL : TREE_SPACE);

                        pp = strappend(prefix, special);
                        if (!pp)
                                return -ENOMEM;

                        r = dump_processes(cgroups, child->cgroup_path, pp, n_columns, flags);
                        if (r < 0)
                                return r;
                }
        }

        cg->done = true;
        return 0;
}

static int dump_extra_processes(
                Hashmap *cgroups,
                const char *prefix,
                unsigned n_columns,
                OutputFlags flags) {

        _cleanup_free_ pid_t *pids = NULL;
        _cleanup_hashmap_free_ Hashmap *names = NULL;
        struct CGroupInfo *cg;
        size_t n_allocated = 0, n = 0, k;
        Iterator i;
        int width, r;

        /* Prints the extra processes, i.e. those that are in cgroups we haven't displayed yet. We show them as
         * combined, sorted, linear list. */

        HASHMAP_FOREACH(cg, cgroups, i) {
                const char *name;
                void *pidp;
                Iterator j;

                if (cg->done)
                        continue;

                if (hashmap_isempty(cg->pids))
                        continue;

                r = hashmap_ensure_allocated(&names, &trivial_hash_ops);
                if (r < 0)
                        return r;

                if (!GREEDY_REALLOC(pids, n_allocated, n + hashmap_size(cg->pids)))
                        return -ENOMEM;

                HASHMAP_FOREACH_KEY(name, pidp, cg->pids, j) {
                        pids[n++] = PTR_TO_PID(pidp);

                        r = hashmap_put(names, pidp, (void*) name);
                        if (r < 0)
                                return r;
                }
        }

        if (n == 0)
                return 0;

        qsort_safe(pids, n, sizeof(pid_t), pid_compare_func);
        width = DECIMAL_STR_WIDTH(pids[n-1]);

        for (k = 0; k < n; k++) {
                _cleanup_free_ char *e = NULL;
                const char *name;

                name = hashmap_get(names, PID_TO_PTR(pids[k]));
                assert(name);

                if (n_columns != 0) {
                        unsigned z;

                        z = MAX(LESS_BY(n_columns, 2U + width + 1U), 20U);

                        e = ellipsize(name, z, 100);
                        if (e)
                                name = e;
                }

                fprintf(stdout, "%s%s %*" PID_PRI " %s\n",
                        prefix,
                        special_glyph(TRIANGULAR_BULLET),
                        width, pids[k],
                        name);
        }

        return 0;
}

int unit_show_processes(
                sd_bus *bus,
                const char *unit,
                const char *cgroup_path,
                const char *prefix,
                unsigned n_columns,
                OutputFlags flags,
                sd_bus_error *error) {

        _cleanup_(sd_bus_message_unrefp) sd_bus_message *reply = NULL;
        Hashmap *cgroups = NULL;
        struct CGroupInfo *cg;
        int r;

        assert(bus);
        assert(unit);

        if (flags & OUTPUT_FULL_WIDTH)
                n_columns = 0;
        else if (n_columns <= 0)
                n_columns = columns();

        prefix = strempty(prefix);

        r = sd_bus_call_method(
                        bus,
                        "org.freedesktop.systemd1",
                        "/org/freedesktop/systemd1",
                        "org.freedesktop.systemd1.Manager",
                        "GetUnitProcesses",
                        error,
                        &reply,
                        "s",
                        unit);
        if (r < 0)
                return r;

        cgroups = hashmap_new(&string_hash_ops);
        if (!cgroups)
                return -ENOMEM;

        r = sd_bus_message_enter_container(reply, 'a', "(sus)");
        if (r < 0)
                goto finish;

        for (;;) {
                const char *path = NULL, *name = NULL;
                uint32_t pid;

                r = sd_bus_message_read(reply, "(sus)", &path, &pid, &name);
                if (r < 0)
                        goto finish;
                if (r == 0)
                        break;

                r = add_process(cgroups, path, pid, name);
                if (r < 0)
                        goto finish;
        }

        r = sd_bus_message_exit_container(reply);
        if (r < 0)
                goto finish;

        r = dump_processes(cgroups, cgroup_path, prefix, n_columns, flags);
        if (r < 0)
                goto finish;

        r = dump_extra_processes(cgroups, prefix, n_columns, flags);

finish:
        while ((cg = hashmap_first(cgroups)))
               remove_cgroup(cgroups, cg);

        hashmap_free(cgroups);

        return r;
}<|MERGE_RESOLUTION|>--- conflicted
+++ resolved
@@ -390,7 +390,6 @@
 
                 r = sd_bus_message_append(m, "v", "i", (int32_t) n);
 
-<<<<<<< HEAD
         } else if (streq(field, "FileDescriptorStoreMax")) {
                 unsigned u;
 
@@ -399,7 +398,7 @@
                         return log_error_errno(r, "Failed to parse file descriptor store limit: %s", eq);
 
                 r = sd_bus_message_append(m, "v", "u", (uint32_t) u);
-=======
+
         } else if (streq(field, "IOSchedulingClass")) {
                 int c;
 
@@ -417,7 +416,6 @@
                         return log_error_errno(r, "Failed to parse IO scheduling priority: %s", eq);
 
                 r = sd_bus_message_append(m, "v", "i", (int32_t) q);
->>>>>>> 8d1dd6ab
 
         } else if (STR_IN_SET(field, "Environment", "PassEnvironment")) {
                 const char *p;
